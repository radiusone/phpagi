<?php

/**
* phpagi.php : PHP AGI Functions for Asterisk
* @see https://github.com/welltime/phpagi
* @filesource http://phpagi.sourceforge.net/
*
* $Id: phpagi.php,v 2.20 2010/09/30 02:21:00 masham Exp $
*
* Copyright (c) 2003 - 2010 Matthew Asham <matthew@ochrelabs.com>, David Eder <david@eder.us> and others
* All Rights Reserved.
*
* This software is released under the terms of the GNU Lesser General Public License v2.1
* A copy of which is available from http://www.gnu.org/copyleft/lesser.html
*
* We would be happy to list your phpagi based application on the phpagi
* website.  Drop me an Email if you'd like us to list your program.
*
*
* Written for PHP 4.3.4, should work with older PHP 4.x versions.
*
* Please submit bug reports, patches, etc to https://github.com/welltime/phpagi
*
*
* @package phpAGI
* @version 2.20
*/

if (!class_exists('AGI_AsteriskManager'))
{
    require_once(dirname(__FILE__) . DIRECTORY_SEPARATOR . 'phpagi-asmanager.php');
}

define('AST_CONFIG_DIR', '/etc/asterisk/');
define('AST_SPOOL_DIR', '/var/spool/asterisk/');
define('AST_TMP_DIR', AST_SPOOL_DIR . '/tmp/');
define('DEFAULT_PHPAGI_CONFIG', AST_CONFIG_DIR . '/phpagi.conf');

define('AST_DIGIT_ANY', '0123456789#*');

define('AGIRES_OK', 200);

define('AST_STATE_DOWN', 0);
define('AST_STATE_RESERVED', 1);
define('AST_STATE_OFFHOOK', 2);
define('AST_STATE_DIALING', 3);
define('AST_STATE_RING', 4);
define('AST_STATE_RINGING', 5);
define('AST_STATE_UP', 6);
define('AST_STATE_BUSY', 7);
define('AST_STATE_DIALING_OFFHOOK', 8);
define('AST_STATE_PRERING', 9);

define('AUDIO_FILENO', 3); // STDERR_FILENO + 1

/**
* AGI class
*
* @package phpAGI
* @link http://www.voip-info.org/wiki-Asterisk+agi
* @example examples/dtmf.php Get DTMF tones from the user and say the digits
* @example examples/input.php Get text input from the user and say it back
* @example examples/ping.php Ping an IP address
*/
class AGI
{
    /**
    * Request variables read in on initialization.
    *
    * Often contains any/all of the following:
    *   agi_request - name of agi script
    *   agi_channel - current channel
    *   agi_language - current language
    *   agi_type - channel type (SIP, ZAP, IAX, ...)
    *   agi_uniqueid - unique id based on unix time
    *   agi_callerid - callerID string
    *   agi_dnid - dialed number id
    *   agi_rdnis - referring DNIS number
    *   agi_context - current context
    *   agi_extension - extension dialed
    *   agi_priority - current priority
    *   agi_enhanced - value is 1.0 if started as an EAGI script
    *   agi_accountcode - set by SetAccount in the dialplan
    *   agi_network - value is yes if this is a fastagi
    *   agi_network_script - name of the script to execute
    *
    * NOTE: program arguments are still in $_SERVER['argv'].
    *
    * @var array
    * @access public
    */
    var $request;

    /**
    * Config variables
    *
    * @var array
    * @access public
    */
    var $config;

    /**
    * Asterisk Manager
    *
    * @var AGI_AsteriskManager
    * @access public
    */
    var $asmanager;

    /**
    * Input Stream
    *
    * @access private
    */
    var $in = NULL;

    /**
    * Output Stream
    *
    * @access private
    */
    var $out = NULL;

    /**
    * Audio Stream
    *
    * @access public
    */
    var $audio = NULL;


    /**
    * Application option delimiter
    *
    * @access public
    */
    public $option_delim = ",";

    /**
    * Constructor
    *
    * @param string $config is the name of the config file to parse
    * @param array $optconfig is an array of configuration vars and vals, stuffed into $this->config['phpagi']
    */
    function __construct($config=NULL, $optconfig=array())
    {
        // load config
        if(!is_null($config) && file_exists($config))
          $this->config = parse_ini_file($config, true);
        elseif(file_exists(DEFAULT_PHPAGI_CONFIG))
          $this->config = parse_ini_file(DEFAULT_PHPAGI_CONFIG, true);

        // If optconfig is specified, stuff vals and vars into 'phpagi' config array.
        foreach($optconfig as $var=>$val)
          $this->config['phpagi'][$var] = $val;

        // add default values to config for uninitialized values
        if(!isset($this->config['phpagi']['error_handler'])) $this->config['phpagi']['error_handler'] = true;
        if(!isset($this->config['phpagi']['debug'])) $this->config['phpagi']['debug'] = false;
        if(!isset($this->config['phpagi']['admin'])) $this->config['phpagi']['admin'] = NULL;
        if(!isset($this->config['phpagi']['tempdir'])) $this->config['phpagi']['tempdir'] = AST_TMP_DIR;

        // festival TTS config
        if(!isset($this->config['festival']['text2wave'])) $this->config['festival']['text2wave'] = $this->which('text2wave');

        // swift TTS config
        if(!isset($this->config['cepstral']['swift'])) $this->config['cepstral']['swift'] = $this->which('swift');

        ob_implicit_flush(true);

        // open stdin & stdout
        $this->in = defined('STDIN') ? STDIN : fopen('php://stdin', 'r');
        $this->out = defined('STDOUT') ? STDOUT : fopen('php://stdout', 'w');

        // initialize error handler
        if($this->config['phpagi']['error_handler'] == true)
        {
          set_error_handler('phpagi_error_handler');
          global $phpagi_error_handler_email;
          $phpagi_error_handler_email = $this->config['phpagi']['admin'];
          error_reporting(E_ALL);
        }

        // make sure temp folder exists
        $this->make_folder($this->config['phpagi']['tempdir']);

        // read the request
        $str = fgets($this->in);
        while($str != "\n")
        {
          $this->request[substr($str, 0, strpos($str, ':'))] = trim(substr($str, strpos($str, ':') + 1));
          $str = fgets($this->in);
        }

        // open audio if eagi detected
        if($this->request['agi_enhanced'] == '1.0')
        {
          if(file_exists('/proc/' . getmypid() . '/fd/3'))
            $this->audio = fopen('/proc/' . getmypid() . '/fd/3', 'r');
          elseif(file_exists('/dev/fd/3'))
          {
            // may need to mount fdescfs
            $this->audio = fopen('/dev/fd/3', 'r');
          }
          else
            $this->conlog('Unable to open audio stream');

          if($this->audio) stream_set_blocking($this->audio, 0);
        }

        $this->conlog('AGI Request:');
        $this->conlog(print_r($this->request, true));
        $this->conlog('PHPAGI internal configuration:');
        $this->conlog(print_r($this->config, true));
    }

    // *********************************************************************************************************
    // **                             COMMANDS                                                                                            **
    // *********************************************************************************************************

    /**
    * Answer channel if not already in answer state.
    *
    * @link http://www.voip-info.org/wiki-answer
    * @example examples/dtmf.php Get DTMF tones from the user and say the digits
    * @example examples/input.php Get text input from the user and say it back
    * @example examples/ping.php Ping an IP address
    *
    * @return array, see evaluate for return information.  ['result'] is 0 on success, -1 on failure.
    */
    function answer()
    {
        return $this->evaluate('ANSWER');
    }

    /**
    * Get the status of the specified channel. If no channel name is specified, return the status of the current channel.
    *
    * @link http://www.voip-info.org/wiki-channel+status
    * @param string $channel
    * @return array, see evaluate for return information. ['data'] contains description.
    */
    function channel_status($channel='')
    {
        $ret = $this->evaluate("CHANNEL STATUS $channel");
        switch($ret['result'])
        {
          case -1: $ret['data'] = trim("There is no channel that matches $channel"); break;
          case AST_STATE_DOWN: $ret['data'] = 'Channel is down and available'; break;
          case AST_STATE_RESERVED: $ret['data'] = 'Channel is down, but reserved'; break;
          case AST_STATE_OFFHOOK: $ret['data'] = 'Channel is off hook'; break;
          case AST_STATE_DIALING: $ret['data'] = 'Digits (or equivalent) have been dialed'; break;
          case AST_STATE_RING: $ret['data'] = 'Line is ringing'; break;
          case AST_STATE_RINGING: $ret['data'] = 'Remote end is ringing'; break;
          case AST_STATE_UP: $ret['data'] = 'Line is up'; break;
          case AST_STATE_BUSY: $ret['data'] = 'Line is busy'; break;
          case AST_STATE_DIALING_OFFHOOK: $ret['data'] = 'Digits (or equivalent) have been dialed while offhook'; break;
          case AST_STATE_PRERING: $ret['data'] = 'Channel has detected an incoming call and is waiting for ring'; break;
          default: $ret['data'] = "Unknown ({$ret['result']})"; break;
        }
        return $ret;
    }

    /**
    * Deletes an entry in the Asterisk database for a given family and key.
    *
    * @link http://www.voip-info.org/wiki-database+del
    * @param string $family
    * @param string $key
    * @return array, see evaluate for return information. ['result'] is 1 on sucess, 0 otherwise.
    */
    function database_del($family, $key)
    {
        return $this->evaluate("DATABASE DEL \"$family\" \"$key\"");
    }

    /**
    * Deletes a family or specific keytree within a family in the Asterisk database.
    *
    * @link http://www.voip-info.org/wiki-database+deltree
    * @param string $family
    * @param string $keytree
    * @return array, see evaluate for return information. ['result'] is 1 on sucess, 0 otherwise.
    */
    function database_deltree($family, $keytree='')
    {
        $cmd = "DATABASE DELTREE \"$family\"";
        if($keytree != '') $cmd .= " \"$keytree\"";
        return $this->evaluate($cmd);
    }

    /**
    * Retrieves an entry in the Asterisk database for a given family and key.
    *
    * @link http://www.voip-info.org/wiki-database+get
    * @param string $family
    * @param string $key
    * @return array, see evaluate for return information. ['result'] is 1 on sucess, 0 failure. ['data'] holds the value
    */
    function database_get($family, $key)
    {
        return $this->evaluate("DATABASE GET \"$family\" \"$key\"");
    }

    /**
    * Adds or updates an entry in the Asterisk database for a given family, key, and value.
    *
    * @param string $family
    * @param string $key
    * @param string $value
    * @return array, see evaluate for return information. ['result'] is 1 on sucess, 0 otherwise
    */
    function database_put($family, $key, $value)
    {
        $value = str_replace("\n", '\n', addslashes($value));
        return $this->evaluate("DATABASE PUT \"$family\" \"$key\" \"$value\"");
    }


    /**
    * Sets a global variable, using Asterisk 1.6 syntax.
    *
    * @link http://www.voip-info.org/wiki/view/Asterisk+cmd+Set
    *
    * @param string $pVariable
    * @param string|int|float $pValue
    * @return array, see evaluate for return information. ['result'] is 1 on sucess, 0 otherwise
    */
    function set_global_var($pVariable, $pValue)
    {
        if (is_numeric($pValue))
            return $this->evaluate("Set({$pVariable}={$pValue},g);");
        else
            return $this->evaluate("Set({$pVariable}=\"{$pValue}\",g);");
    }


    /**
    * Sets a variable, using Asterisk 1.6 syntax.
    *
    * @link http://www.voip-info.org/wiki/view/Asterisk+cmd+Set
    *
    * @param string $pVariable
    * @param string|int|float $pValue
    * @return array, see evaluate for return information. ['result'] is 1 on sucess, 0 otherwise
    */
    function set_var($pVariable, $pValue)
    {
        if (is_numeric($pValue))
            return $this->evaluate("Set({$pVariable}={$pValue});");
        else
            return $this->evaluate("Set({$pVariable}=\"{$pValue}\");");
    }


    /**
    * Executes the specified Asterisk application with given options.
    *
    * @link http://www.voip-info.org/wiki-exec
    * @link http://www.voip-info.org/wiki-Asterisk+-+documentation+of+application+commands
    * @param string $application
    * @param mixed $options
    * @return array, see evaluate for return information. ['result'] is whatever the application returns, or -2 on failure to find application
    */
    function exec($application, $options)
    {
        if(is_array($options)) $options = join('|', $options);
        return $this->evaluate("EXEC $application $options");
    }

    /**
    * Plays the given file and receives DTMF data.
    *
    * This is similar to STREAM FILE, but this command can accept and return many DTMF digits,
    * while STREAM FILE returns immediately after the first DTMF digit is detected.
    *
    * Asterisk looks for the file to play in /var/lib/asterisk/sounds by default.
    *
    * If the user doesn't press any keys when the message plays, there is $timeout milliseconds
    * of silence then the command ends.
    *
    * The user has the opportunity to press a key at any time during the message or the
    * post-message silence. If the user presses a key while the message is playing, the
    * message stops playing. When the first key is pressed a timer starts counting for
    * $timeout milliseconds. Every time the user presses another key the timer is restarted.
    * The command ends when the counter goes to zero or the maximum number of digits is entered,
    * whichever happens first.
    *
    * If you don't specify a time out then a default timeout of 2000 is used following a pressed
    * digit. If no digits are pressed then 6 seconds of silence follow the message.
    *
    * If you don't specify $max_digits then the user can enter as many digits as they want.
    *
    * Pressing the # key has the same effect as the timer running out: the command ends and
    * any previously keyed digits are returned. A side effect of this is that there is no
    * way to read a # key using this command.
    *
    * @example examples/ping.php Ping an IP address
    *
    * @link http://www.voip-info.org/wiki-get+data
    * @param string $filename file to play. Do not include file extension.
    * @param integer $timeout milliseconds
    * @param integer $max_digits
    * @return array, see evaluate for return information. ['result'] holds the digits and ['data'] holds the timeout if present.
    *
    * This differs from other commands with return DTMF as numbers representing ASCII characters.
    */
    function get_data($filename, $timeout=NULL, $max_digits=NULL)
    {
        return $this->evaluate(rtrim("GET DATA $filename $timeout $max_digits"));
    }

    /**
    * Fetch the value of a variable.
    *
    * Does not work with global variables. Does not work with some variables that are generated by modules.
    *
    * @link http://www.voip-info.org/wiki-get+variable
    * @link http://www.voip-info.org/wiki-Asterisk+variables
    * @param string $variable name
    * @param boolean $getvalue return the value only
    * @return array, see evaluate for return information. ['result'] is 0 if variable hasn't been set, 1 if it has. ['data'] holds the value. returns value if $getvalue is TRUE
    */
    function get_variable($variable,$getvalue=FALSE)
    {
        $res=$this->evaluate("GET VARIABLE $variable");

        if($getvalue==FALSE)
          return($res);

        return($res['data']);
    }


    /**
    * Fetch the value of a full variable.
    *
    *
    * @link http://www.voip-info.org/wiki/view/get+full+variable
    * @link http://www.voip-info.org/wiki-Asterisk+variables
    * @param string $variable name
    * @param string $channel channel
    * @param boolean $getvalue return the value only
    * @return array, see evaluate for return information. ['result'] is 0 if variable hasn't been set, 1 if it has. ['data'] holds the value.  returns value if $getvalue is TRUE
    */
    function get_fullvariable($variable,$channel=FALSE,$getvalue=FALSE)
    {
      if($channel==FALSE){
        $req = $variable;
      } else {
        $req = $variable.' '.$channel;
      }

      $res=$this->evaluate('GET FULL VARIABLE '.$req);

      if($getvalue==FALSE)
        return($res);

      return($res['data']);

    }

    /**
    * Hangup the specified channel. If no channel name is given, hang up the current channel.
    *
    * With power comes responsibility. Hanging up channels other than your own isn't something
    * that is done routinely. If you are not sure why you are doing so, then don't.
    *
    * @link http://www.voip-info.org/wiki-hangup
    * @example examples/dtmf.php Get DTMF tones from the user and say the digits
    * @example examples/input.php Get text input from the user and say it back
    * @example examples/ping.php Ping an IP address
    *
    * @param string $channel
    * @return array, see evaluate for return information. ['result'] is 1 on success, -1 on failure.
    */
    function hangup($channel='')
    {
        return $this->evaluate("HANGUP $channel");
    }

    /**
    * Does nothing.
    *
    * @link http://www.voip-info.org/wiki-noop
    * @return array, see evaluate for return information.
    */
    function noop($string="")
    {
        return $this->evaluate("NOOP \"$string\"");
    }

    /**
    * Receive a character of text from a connected channel. Waits up to $timeout milliseconds for
    * a character to arrive, or infinitely if $timeout is zero.
    *
    * @link http://www.voip-info.org/wiki-receive+char
    * @param integer $timeout milliseconds
    * @return array, see evaluate for return information. ['result'] is 0 on timeout or not supported, -1 on failure. Otherwise
    * it is the decimal value of the DTMF tone. Use chr() to convert to ASCII.
    */
    function receive_char($timeout=-1)
    {
        return $this->evaluate("RECEIVE CHAR $timeout");
    }

    /**
    * Record sound to a file until an acceptable DTMF digit is received or a specified amount of
    * time has passed. Optionally the file BEEP is played before recording begins.
    *
    * @link http://www.voip-info.org/wiki-record+file
    * @param string $file to record, without extension, often created in /var/lib/asterisk/sounds
    * @param string $format of the file. GSM and WAV are commonly used formats. MP3 is read-only and thus cannot be used.
    * @param string $escape_digits
    * @param integer $timeout is the maximum record time in milliseconds, or -1 for no timeout.
    * @param integer $offset to seek to without exceeding the end of the file.
    * @param boolean $beep
    * @param integer $silence number of seconds of silence allowed before the function returns despite the
    * lack of dtmf digits or reaching timeout.
    * @return array, see evaluate for return information. ['result'] is -1 on error, 0 on hangup, otherwise a decimal value of the
    * DTMF tone. Use chr() to convert to ASCII.
    */
    function record_file($file, $format, $escape_digits='', $timeout=-1, $offset=NULL, $beep=false, $silence=NULL)
    {
        $cmd = trim("RECORD FILE $file $format \"$escape_digits\" $timeout $offset");
        if($beep) $cmd .= ' BEEP';
        if(!is_null($silence)) $cmd .= " s=$silence";
        return $this->evaluate($cmd);
    }

    /**
    * Say the given digit string, returning early if any of the given DTMF escape digits are received on the channel.
    *
    * @link http://www.voip-info.org/wiki-say+digits
    * @param integer $digits
    * @param string $escape_digits
    * @return array, see evaluate for return information. ['result'] is -1 on hangup or error, 0 if playback completes with no
    * digit received, otherwise a decimal value of the DTMF tone.  Use chr() to convert to ASCII.
    */
    function say_digits($digits, $escape_digits='')
    {
        return $this->evaluate("SAY DIGITS $digits \"$escape_digits\"");
    }

    /**
    * Say the given number, returning early if any of the given DTMF escape digits are received on the channel.
    *
    * @link http://www.voip-info.org/wiki-say+number
    * @param integer $number
    * @param string $escape_digits
    * @return array, see evaluate for return information. ['result'] is -1 on hangup or error, 0 if playback completes with no
    * digit received, otherwise a decimal value of the DTMF tone.  Use chr() to convert to ASCII.
    */
    function say_number($number, $escape_digits='')
    {
        return $this->evaluate("SAY NUMBER $number \"$escape_digits\"");
    }

    /**
    * Say the given character string, returning early if any of the given DTMF escape digits are received on the channel.
    *
    * @link http://www.voip-info.org/wiki-say+phonetic
    * @param string $text
    * @param string $escape_digits
    * @return array, see evaluate for return information. ['result'] is -1 on hangup or error, 0 if playback completes with no
    * digit received, otherwise a decimal value of the DTMF tone.  Use chr() to convert to ASCII.
    */
    function say_phonetic($text, $escape_digits='')
    {
        return $this->evaluate("SAY PHONETIC $text \"$escape_digits\"");
    }

    /**
    * Say a given time, returning early if any of the given DTMF escape digits are received on the channel.
    *
    * @link http://www.voip-info.org/wiki-say+time
    * @param integer $time number of seconds elapsed since 00:00:00 on January 1, 1970, Coordinated Universal Time (UTC).
    * @param string $escape_digits
    * @return array, see evaluate for return information. ['result'] is -1 on hangup or error, 0 if playback completes with no
    * digit received, otherwise a decimal value of the DTMF tone.  Use chr() to convert to ASCII.
    */
    function say_time($time=NULL, $escape_digits='')
    {
        if(is_null($time)) $time = time();
        return $this->evaluate("SAY TIME $time \"$escape_digits\"");
    }

    /**
    * Send the specified image on a channel.
    *
    * Most channels do not support the transmission of images.
    *
    * @link http://www.voip-info.org/wiki-send+image
    * @param string $image without extension, often in /var/lib/asterisk/images
    * @return array, see evaluate for return information. ['result'] is -1 on hangup or error, 0 if the image is sent or
    * channel does not support image transmission.
    */
    function send_image($image)
    {
        return $this->evaluate("SEND IMAGE $image");
    }

    /**
    * Send the given text to the connected channel.
    *
    * Most channels do not support transmission of text.
    *
    * @link http://www.voip-info.org/wiki-send+text
    * @param $text
    * @return array, see evaluate for return information. ['result'] is -1 on hangup or error, 0 if the text is sent or
    * channel does not support text transmission.
    */
    function send_text($text)
    {
        return $this->evaluate("SEND TEXT \"$text\"");
    }

    /**
    * Cause the channel to automatically hangup at $time seconds in the future.
    * If $time is 0 then the autohangup feature is disabled on this channel.
    *
    * If the channel is hungup prior to $time seconds, this setting has no effect.
    *
    * @link http://www.voip-info.org/wiki-set+autohangup
    * @param integer $time until automatic hangup
    * @return array, see evaluate for return information.
    */
    function set_autohangup($time=0)
    {
        return $this->evaluate("SET AUTOHANGUP $time");
    }

    /**
    * Changes the caller ID of the current channel.
    *
    * @link http://www.voip-info.org/wiki-set+callerid
    * @param string $cid example: "John Smith"<1234567>
    * This command will let you take liberties with the <caller ID specification> but the format shown in the example above works
    * well: the name enclosed in double quotes followed immediately by the number inside angle brackets. If there is no name then
    * you can omit it. If the name contains no spaces you can omit the double quotes around it. The number must follow the name
    * immediately; don't put a space between them. The angle brackets around the number are necessary; if you omit them the
    * number will be considered to be part of the name.
    * @return array, see evaluate for return information.
    */
    function set_callerid($cid)
    {
        return $this->evaluate("SET CALLERID $cid");
    }

    /**
    * Sets the context for continuation upon exiting the application.
    *
    * Setting the context does NOT automatically reset the extension and the priority; if you want to start at the top of the new
    * context you should set extension and priority yourself.
    *
    * If you specify a non-existent context you receive no error indication (['result'] is still 0) but you do get a
    * warning message on the Asterisk console.
    *
    * @link http://www.voip-info.org/wiki-set+context
    * @param string $context
    * @return array, see evaluate for return information.
    */
    function set_context($context)
    {
        return $this->evaluate("SET CONTEXT $context");
    }

    /**
    * Set the extension to be used for continuation upon exiting the application.
    *
    * Setting the extension does NOT automatically reset the priority. If you want to start with the first priority of the
    * extension you should set the priority yourself.
    *
    * If you specify a non-existent extension you receive no error indication (['result'] is still 0) but you do
    * get a warning message on the Asterisk console.
    *
    * @link http://www.voip-info.org/wiki-set+extension
    * @param string $extension
    * @return array, see evaluate for return information.
    */
    function set_extension($extension)
    {
        return $this->evaluate("SET EXTENSION $extension");
    }

    /**
    * Enable/Disable Music on hold generator.
    *
    * @link http://www.voip-info.org/wiki-set+music
    * @param boolean $enabled
    * @param string $class
    * @return array, see evaluate for return information.
    */
    function set_music($enabled=true, $class='')
    {
        $enabled = ($enabled) ? 'ON' : 'OFF';
        return $this->evaluate("SET MUSIC $enabled $class");
    }

    /**
    * Set the priority to be used for continuation upon exiting the application.
    *
    * If you specify a non-existent priority you receive no error indication (['result'] is still 0)
    * and no warning is issued on the Asterisk console.
    *
    * @link http://www.voip-info.org/wiki-set+priority
    * @param integer $priority
    * @return array, see evaluate for return information.
    */
    function set_priority($priority)
    {
        return $this->evaluate("SET PRIORITY $priority");
    }

    /**
    * Sets a variable to the specified value. The variables so created can later be used by later using ${<variablename>}
    * in the dialplan.
    *
    * These variables live in the channel Asterisk creates when you pickup a phone and as such they are both local and temporary.
    * Variables created in one channel can not be accessed by another channel. When you hang up the phone, the channel is deleted
    * and any variables in that channel are deleted as well.
    *
    * @link http://www.voip-info.org/wiki-set+variable
    * @param string $variable is case sensitive
    * @param string $value
    * @return array, see evaluate for return information.
    */
    function set_variable($variable, $value)
    {
        $value = str_replace("\n", '\n', addslashes($value));
        return $this->evaluate("SET VARIABLE $variable \"$value\"");
    }

    /**
    * Play the given audio file, allowing playback to be interrupted by a DTMF digit. This command is similar to the GET DATA
    * command but this command returns after the first DTMF digit has been pressed while GET DATA can accumulated any number of
    * digits before returning.
    *
    * @example examples/ping.php Ping an IP address
    *
    * @link http://www.voip-info.org/wiki-stream+file
    * @param string $filename without extension, often in /var/lib/asterisk/sounds
    * @param string $escape_digits
    * @param integer $offset
    * @return array, see evaluate for return information. ['result'] is -1 on hangup or error, 0 if playback completes with no
    * digit received, otherwise a decimal value of the DTMF tone.  Use chr() to convert to ASCII.
    */
    function stream_file($filename, $escape_digits='', $offset=0)
    {
        return $this->evaluate("STREAM FILE $filename \"$escape_digits\" $offset");
    }

    /**
    * Enable or disable TDD transmission/reception on the current channel.
    *
    * @link http://www.voip-info.org/wiki-tdd+mode
    * @param string $setting can be on, off or mate
    * @return array, see evaluate for return information. ['result'] is 1 on sucess, 0 if the channel is not TDD capable.
    */
    function tdd_mode($setting)
    {
        return $this->evaluate("TDD MODE $setting");
    }

    /**
    * Sends $message to the Asterisk console via the 'verbose' message system.
    *
    * If the Asterisk verbosity level is $level or greater, send $message to the console.
    *
    * The Asterisk verbosity system works as follows. The Asterisk user gets to set the desired verbosity at startup time or later
    * using the console 'set verbose' command. Messages are displayed on the console if their verbose level is less than or equal
    * to desired verbosity set by the user. More important messages should have a low verbose level; less important messages
    * should have a high verbose level.
    *
    * @link http://www.voip-info.org/wiki-verbose
    * @param string $message
    * @param integer $level from 1 to 4
    * @return array, see evaluate for return information.
    */
    function verbose($message, $level=1)
    {
        foreach(explode("\n", str_replace("\r\n", "\n", print_r($message, true))) as $msg)
        {
          @syslog(LOG_WARNING, $msg);
          $ret = $this->evaluate("VERBOSE \"$msg\" $level");
        }
        return $ret;
    }

    /**
    * Waits up to $timeout milliseconds for channel to receive a DTMF digit.
    *
    * @link http://www.voip-info.org/wiki-wait+for+digit
    * @param integer $timeout in millisecons. Use -1 for the timeout value if you want the call to wait indefinitely.
    * @return array, see evaluate for return information. ['result'] is 0 if wait completes with no
    * digit received, otherwise a decimal value of the DTMF tone.  Use chr() to convert to ASCII.
    */
    function wait_for_digit($timeout=-1)
    {
        return $this->evaluate("WAIT FOR DIGIT $timeout");
    }


    // *********************************************************************************************************
    // **                             APPLICATIONS                                                                                        **
    // *********************************************************************************************************

    /**
    * Set absolute maximum time of call.
    *
    * Note that the timeout is set from the current time forward, not counting the number of seconds the call has already been up.
    * Each time you call AbsoluteTimeout(), all previous absolute timeouts are cancelled.
    * Will return the call to the T extension so that you can playback an explanatory note to the calling party (the called party
    * will not hear that)
    *
    * @link http://www.voip-info.org/wiki-Asterisk+-+documentation+of+application+commands
    * @link http://www.dynx.net/ASTERISK/AGI/ccard/agi-ccard.agi
    * @param $seconds allowed, 0 disables timeout
    * @return array, see evaluate for return information.
    */
    function exec_absolutetimeout($seconds=0)
    {
        return $this->exec('AbsoluteTimeout', $seconds);
    }

    /**
    * Executes an AGI compliant application.
    *
    * @param string $command
    * @return array, see evaluate for return information. ['result'] is -1 on hangup or if application requested hangup, or 0 on non-hangup exit.
    * @param string $args
    */
    function exec_agi($command, $args)
    {
        return $this->exec("AGI $command", $args);
    }

    /**
    * Set Language.
    *
    * @param string $language code
    * @return array, see evaluate for return information.
    */
    function exec_setlanguage($language='en')
    {
        return $this->exec('Set', 'CHANNEL(language)='. $language);
    }

    /**
    * Do ENUM Lookup.
    *
    * Note: to retrieve the result, use
    *   get_variable('ENUM');
    *
    * @param $exten
    * @return array, see evaluate for return information.
    */
    function exec_enumlookup($exten)
    {
        return $this->exec('EnumLookup', $exten);
    }

    /**
    * Dial.
    *
    * Dial takes input from ${VXML_URL} to send XML Url to Cisco 7960
    * Dial takes input from ${ALERT_INFO} to set ring cadence for Cisco phones
    * Dial returns ${CAUSECODE}: If the dial failed, this is the errormessage.
    * Dial returns ${DIALSTATUS}: Text code returning status of last dial attempt.
    *
    * @link http://www.voip-info.org/wiki-Asterisk+cmd+Dial
    * @param string $type
    * @param string $identifier
    * @param integer $timeout
    * @param string $options
    * @param string $url
    * @return array, see evaluate for return information.
    */
    function exec_dial($type, $identifier, $timeout=NULL, $options=NULL, $url=NULL)
    {
        return $this->exec('Dial', trim("$type/$identifier".$this->option_delim.$timeout.$this->option_delim.$options.$this->option_delim.$url, $this->option_delim));
    }

    /**
    * Goto.
    *
    * This function takes three arguments: context,extension, and priority, but the leading arguments
    * are optional, not the trailing arguments.  Thuse goto($z) sets the priority to $z.
    *
    * @param string $a
    * @param string $b;
    * @param string $c;
    * @return array, see evaluate for return information.
    */
    function exec_goto($a, $b=NULL, $c=NULL)
    {
        return $this->exec('Goto', trim($a.$this->option_delim.$b.$this->option_delim.$c, $this->option_delim));
    }


    // *********************************************************************************************************
    // **                             FAST PASSING                                                                                        **
    // *********************************************************************************************************

    /**
    * Say the given digit string, returning early if any of the given DTMF escape digits are received on the channel.
    * Return early if $buffer is adequate for request.
    *
    * @link http://www.voip-info.org/wiki-say+digits
    * @param string $buffer
    * @param integer $digits
    * @param string $escape_digits
    * @return array, see evaluate for return information. ['result'] is -1 on hangup or error, 0 if playback completes with no
    * digit received, otherwise a decimal value of the DTMF tone.  Use chr() to convert to ASCII.
    */
    function fastpass_say_digits(&$buffer, $digits, $escape_digits='')
    {
     $proceed = false;
     if($escape_digits != '' && $buffer != '')
     {
         if(!strpos(chr(255) . $escape_digits, $buffer{strlen($buffer)-1}))
           $proceed = true;
     }
     if($buffer == '' || $proceed)
     {
         $res = $this->say_digits($digits, $escape_digits);
         if($res['code'] == AGIRES_OK && $res['result'] > 0)
           $buffer .= chr($res['result']);
         return $res;
     }
     return array('code'=>AGIRES_OK, 'result'=>ord($buffer{strlen($buffer)-1}));
    }

    /**
    * Say the given number, returning early if any of the given DTMF escape digits are received on the channel.
    * Return early if $buffer is adequate for request.
    *
    * @link http://www.voip-info.org/wiki-say+number
    * @param string $buffer
    * @param integer $number
    * @param string $escape_digits
    * @return array, see evaluate for return information. ['result'] is -1 on hangup or error, 0 if playback completes with no
    * digit received, otherwise a decimal value of the DTMF tone.  Use chr() to convert to ASCII.
    */
    function fastpass_say_number(&$buffer, $number, $escape_digits='')
    {
     $proceed = false;
     if($escape_digits != '' && $buffer != '')
     {
         if(!strpos(chr(255) . $escape_digits, $buffer{strlen($buffer)-1}))
           $proceed = true;
     }
     if($buffer == '' || $proceed)
     {
         $res = $this->say_number($number, $escape_digits);
         if($res['code'] == AGIRES_OK && $res['result'] > 0)
           $buffer .= chr($res['result']);
         return $res;
     }
     return array('code'=>AGIRES_OK, 'result'=>ord($buffer{strlen($buffer)-1}));
    }

    /**
    * Say the given character string, returning early if any of the given DTMF escape digits are received on the channel.
    * Return early if $buffer is adequate for request.
    *
    * @link http://www.voip-info.org/wiki-say+phonetic
    * @param string $buffer
    * @param string $text
    * @param string $escape_digits
    * @return array, see evaluate for return information. ['result'] is -1 on hangup or error, 0 if playback completes with no
    * digit received, otherwise a decimal value of the DTMF tone.  Use chr() to convert to ASCII.
    */
    function fastpass_say_phonetic(&$buffer, $text, $escape_digits='')
    {
     $proceed = false;
     if($escape_digits != '' && $buffer != '')
     {
         if(!strpos(chr(255) . $escape_digits, $buffer{strlen($buffer)-1}))
           $proceed = true;
     }
     if($buffer == '' || $proceed)
     {
         $res = $this->say_phonetic($text, $escape_digits);
         if($res['code'] == AGIRES_OK && $res['result'] > 0)
           $buffer .= chr($res['result']);
         return $res;
     }
     return array('code'=>AGIRES_OK, 'result'=>ord($buffer{strlen($buffer)-1}));
    }

    /**
    * Say a given time, returning early if any of the given DTMF escape digits are received on the channel.
    * Return early if $buffer is adequate for request.
    *
    * @link http://www.voip-info.org/wiki-say+time
    * @param string $buffer
    * @param integer $time number of seconds elapsed since 00:00:00 on January 1, 1970, Coordinated Universal Time (UTC).
    * @param string $escape_digits
    * @return array, see evaluate for return information. ['result'] is -1 on hangup or error, 0 if playback completes with no
    * digit received, otherwise a decimal value of the DTMF tone.  Use chr() to convert to ASCII.
    */
    function fastpass_say_time(&$buffer, $time=NULL, $escape_digits='')
    {
     $proceed = false;
     if($escape_digits != '' && $buffer != '')
     {
         if(!strpos(chr(255) . $escape_digits, $buffer{strlen($buffer)-1}))
           $proceed = true;
     }
     if($buffer == '' || $proceed)
     {
         $res = $this->say_time($time, $escape_digits);
         if($res['code'] == AGIRES_OK && $res['result'] > 0)
           $buffer .= chr($res['result']);
         return $res;
     }
     return array('code'=>AGIRES_OK, 'result'=>ord($buffer{strlen($buffer)-1}));
    }

    /**
    * Play the given audio file, allowing playback to be interrupted by a DTMF digit. This command is similar to the GET DATA
    * command but this command returns after the first DTMF digit has been pressed while GET DATA can accumulated any number of
    * digits before returning.
    * Return early if $buffer is adequate for request.
    *
    * @link http://www.voip-info.org/wiki-stream+file
    * @param string $buffer
    * @param string $filename without extension, often in /var/lib/asterisk/sounds
    * @param string $escape_digits
    * @param integer $offset
    * @return array, see evaluate for return information. ['result'] is -1 on hangup or error, 0 if playback completes with no
    * digit received, otherwise a decimal value of the DTMF tone.  Use chr() to convert to ASCII.
    */
    function fastpass_stream_file(&$buffer, $filename, $escape_digits='', $offset=0)
    {
     $proceed = false;
     if($escape_digits != '' && $buffer != '')
     {
         if(!strpos(chr(255) . $escape_digits, $buffer{strlen($buffer)-1}))
           $proceed = true;
     }
     if($buffer == '' || $proceed)
     {
         $res = $this->stream_file($filename, $escape_digits, $offset);
         if($res['code'] == AGIRES_OK && $res['result'] > 0)
           $buffer .= chr($res['result']);
         return $res;
     }
     return array('code'=>AGIRES_OK, 'result'=>ord($buffer{strlen($buffer)-1}), 'endpos'=>0);
    }

    /**
    * Use festival to read text.
    * Return early if $buffer is adequate for request.
    *
    * @link http://www.cstr.ed.ac.uk/projects/festival/
    * @param string $buffer
    * @param string $text
    * @param string $escape_digits
    * @param integer $frequency
    * @return array, see evaluate for return information.
    */
    function fastpass_text2wav(&$buffer, $text, $escape_digits='', $frequency=8000)
    {
     $proceed = false;
     if($escape_digits != '' && $buffer != '')
     {
         if(!strpos(chr(255) . $escape_digits, $buffer{strlen($buffer)-1}))
           $proceed = true;
     }
     if($buffer == '' || $proceed)
     {
         $res = $this->text2wav($text, $escape_digits, $frequency);
         if($res['code'] == AGIRES_OK && $res['result'] > 0)
           $buffer .= chr($res['result']);
         return $res;
     }
     return array('code'=>AGIRES_OK, 'result'=>ord($buffer{strlen($buffer)-1}), 'endpos'=>0);
    }

    /**
    * Use Cepstral Swift to read text.
    * Return early if $buffer is adequate for request.
    *
    * @link http://www.cepstral.com/
    * @param string $buffer
    * @param string $text
    * @param string $escape_digits
    * @param integer $frequency
    * @return array, see evaluate for return information.
    */
    function fastpass_swift(&$buffer, $text, $escape_digits='', $frequency=8000, $voice=NULL)
    {
     $proceed = false;
     if($escape_digits != '' && $buffer != '')
     {
         if(!strpos(chr(255) . $escape_digits, $buffer{strlen($buffer)-1}))
           $proceed = true;
     }
     if($buffer == '' || $proceed)
     {
         $res = $this->swift($text, $escape_digits, $frequency, $voice);
         if($res['code'] == AGIRES_OK && $res['result'] > 0)
           $buffer .= chr($res['result']);
         return $res;
     }
     return array('code'=>AGIRES_OK, 'result'=>ord($buffer{strlen($buffer)-1}), 'endpos'=>0);
    }

    /**
    * Say Puncutation in a string.
    * Return early if $buffer is adequate for request.
    *
    * @param string $buffer
    * @param string $text
    * @param string $escape_digits
    * @param integer $frequency
    * @return array, see evaluate for return information.
    */
    function fastpass_say_punctuation(&$buffer, $text, $escape_digits='', $frequency=8000)
    {
     $proceed = false;
     if($escape_digits != '' && $buffer != '')
     {
         if(!strpos(chr(255) . $escape_digits, $buffer{strlen($buffer)-1}))
           $proceed = true;
     }
     if($buffer == '' || $proceed)
     {
         $res = $this->say_punctuation($text, $escape_digits, $frequency);
         if($res['code'] == AGIRES_OK && $res['result'] > 0)
           $buffer .= chr($res['result']);
         return $res;
     }
     return array('code'=>AGIRES_OK, 'result'=>ord($buffer{strlen($buffer)-1}));
    }

    /**
    * Plays the given file and receives DTMF data.
    * Return early if $buffer is adequate for request.
    *
    * This is similar to STREAM FILE, but this command can accept and return many DTMF digits,
    * while STREAM FILE returns immediately after the first DTMF digit is detected.
    *
    * Asterisk looks for the file to play in /var/lib/asterisk/sounds by default.
    *
    * If the user doesn't press any keys when the message plays, there is $timeout milliseconds
    * of silence then the command ends.
    *
    * The user has the opportunity to press a key at any time during the message or the
    * post-message silence. If the user presses a key while the message is playing, the
    * message stops playing. When the first key is pressed a timer starts counting for
    * $timeout milliseconds. Every time the user presses another key the timer is restarted.
    * The command ends when the counter goes to zero or the maximum number of digits is entered,
    * whichever happens first.
    *
    * If you don't specify a time out then a default timeout of 2000 is used following a pressed
    * digit. If no digits are pressed then 6 seconds of silence follow the message.
    *
    * If you don't specify $max_digits then the user can enter as many digits as they want.
    *
    * Pressing the # key has the same effect as the timer running out: the command ends and
    * any previously keyed digits are returned. A side effect of this is that there is no
    * way to read a # key using this command.
    *
    * @link http://www.voip-info.org/wiki-get+data
    * @param string $buffer
    * @param string $filename file to play. Do not include file extension.
    * @param integer $timeout milliseconds
    * @param integer $max_digits
    * @return array, see evaluate for return information. ['result'] holds the digits and ['data'] holds the timeout if present.
    *
    * This differs from other commands with return DTMF as numbers representing ASCII characters.
    */
    function fastpass_get_data(&$buffer, $filename, $timeout=NULL, $max_digits=NULL)
    {
     if(is_null($max_digits) || strlen($buffer) < $max_digits)
     {
         if($buffer == '')
         {
           $res = $this->get_data($filename, $timeout, $max_digits);
           if($res['code'] == AGIRES_OK)
             $buffer .= $res['result'];
           return $res;
         }
         else
         {
           while(is_null($max_digits) || strlen($buffer) < $max_digits)
           {
             $res = $this->wait_for_digit();
             if($res['code'] != AGIRES_OK) return $res;
             if($res['result'] == ord('#')) break;
             $buffer .= chr($res['result']);
           }
         }
     }
     return array('code'=>AGIRES_OK, 'result'=>$buffer);
    }

    // *********************************************************************************************************
    // **                             DERIVED                                                                                             **
    // *********************************************************************************************************

    /**
    * Menu.
    *
    * This function presents the user with a menu and reads the response
    *
    * @param array $choices has the following structure:
    *   array('1'=>'*Press 1 for this', // festival reads if prompt starts with *
    *           '2'=>'some-gsm-without-extension',
    *           '*'=>'*Press star for help');
    * @return mixed key pressed on sucess, -1 on failure
    */
    function menu($choices, $timeout=2000)
    {
        $keys = join('', array_keys($choices));
        $choice = NULL;
        while(is_null($choice))
        {
          foreach($choices as $prompt)
          {
            if($prompt{0} == '*')
                $ret = $this->text2wav(substr($prompt, 1), $keys);
            else
                $ret = $this->stream_file($prompt, $keys);

            if($ret['code'] != AGIRES_OK || $ret['result'] == -1)
            {
                $choice = -1;
                break;
            }

            if($ret['result'] != 0)
            {
                $choice = chr($ret['result']);
                break;
            }
          }

          if(is_null($choice))
          {
            $ret = $this->get_data('beep', $timeout, 1);
            if($ret['code'] != AGIRES_OK || $ret['result'] == -1)
                $choice = -1;
            elseif($ret['result'] != '' && strpos(' '.$keys, $ret['result']))
                $choice = $ret['result'];
          }
        }
        return $choice;
    }

    /**
    * setContext - Set context, extension and priority.
    *
    * @param string $context
    * @param string $extension
    * @param string $priority
    */
    function setContext($context, $extension='s', $priority=1)
    {
        $this->set_context($context);
        $this->set_extension($extension);
        $this->set_priority($priority);
    }

    /**
    * Parse caller id.
    *
    * @example examples/dtmf.php Get DTMF tones from the user and say the digits
    * @example examples/input.php Get text input from the user and say it back
    *
    * "name" <proto:user@server:port>
    *
    * @param string $callerid
    * @return array('Name'=>$name, 'Number'=>$number)
    */
    function parse_callerid($callerid=NULL)
    {
        if(is_null($callerid))
          $callerid = $this->request['agi_callerid'];

        $ret = array('name'=>'', 'protocol'=>'', 'username'=>'', 'host'=>'', 'port'=>'');
        $callerid = trim($callerid);

        if($callerid{0} == '"' || $callerid{0} == "'")
        {
          $d = $callerid{0};
          $callerid = explode($d, substr($callerid, 1));
          $ret['name'] = array_shift($callerid);
          $callerid = join($d, $callerid);
        }

        $callerid = explode('@', trim($callerid, '<> '));
        $username  = explode(':', array_shift($callerid));
        if(count($username) == 1)
          $ret['username'] = $username[0];
        else
        {
          $ret['protocol'] = array_shift($username);
          $ret['username'] = join(':', $username);
        }

        $callerid = join('@', $callerid);
        $host = explode(':', $callerid);
        if(count($host) == 1)
          $ret['host'] =  $host[0];
        else
        {
          $ret['host'] = array_shift($host);
          $ret['port'] = join(':', $host);
        }

        return $ret;
    }

    /**
    * Use festival to read text.
    *
    * @example examples/dtmf.php Get DTMF tones from the user and say the digits
    * @example examples/input.php Get text input from the user and say it back
    * @example examples/ping.php Ping an IP address
    *
    * @link http://www.cstr.ed.ac.uk/projects/festival/
    * @param string $text
    * @param string $escape_digits
    * @param integer $frequency
    * @return array, see evaluate for return information.
    */
    function text2wav($text, $escape_digits='', $frequency=8000)
    {
        $text = trim($text);
        if($text == '') return true;

        $hash = md5($text);
        $fname = $this->config['phpagi']['tempdir'] . DIRECTORY_SEPARATOR;
        $fname .= 'text2wav_' . $hash;

        // create wave file
        if(!file_exists("$fname.wav"))
        {
          // write text file
          if(!file_exists("$fname.txt"))
          {
            $fp = fopen("$fname.txt", 'w');
            fputs($fp, $text);
            fclose($fp);
          }

          shell_exec("{$this->config['festival']['text2wave']} -F $frequency -o $fname.wav $fname.txt");
        }
        else
        {
          touch("$fname.txt");
          touch("$fname.wav");
        }

        // stream it
        $ret = $this->stream_file($fname, $escape_digits);

        // clean up old files
        $delete = time() - 2592000; // 1 month
        foreach(glob($this->config['phpagi']['tempdir'] . DIRECTORY_SEPARATOR . 'text2wav_*') as $file)
          if(filemtime($file) < $delete)
            unlink($file);

        return $ret;
    }

    /**
    * Use Cepstral Swift to read text.
    *
    * @link http://www.cepstral.com/
    * @param string $text
    * @param string $escape_digits
    * @param integer $frequency
    * @return array, see evaluate for return information.
    */
    function swift($text, $escape_digits='', $frequency=8000, $voice=NULL)
    {
        if(!is_null($voice))
          $voice = "-n $voice";
        elseif(isset($this->config['cepstral']['voice']))
          $voice = "-n {$this->config['cepstral']['voice']}";

        $text = trim($text);
        if($text == '') return true;

        $hash = md5($text);
        $fname = $this->config['phpagi']['tempdir'] . DIRECTORY_SEPARATOR;
        $fname .= 'swift_' . $hash;

        // create wave file
        if(!file_exists("$fname.wav"))
        {
          // write text file
          if(!file_exists("$fname.txt"))
          {
            $fp = fopen("$fname.txt", 'w');
            fputs($fp, $text);
            fclose($fp);
          }

          shell_exec("{$this->config['cepstral']['swift']} -p audio/channels=1,audio/sampling-rate=$frequency $voice -o $fname.wav -f $fname.txt");
        }

        // stream it
        $ret = $this->stream_file($fname, $escape_digits);

        // clean up old files
        $delete = time() - 2592000; // 1 month
        foreach(glob($this->config['phpagi']['tempdir'] . DIRECTORY_SEPARATOR . 'swift_*') as $file)
          if(filemtime($file) < $delete)
            unlink($file);

        return $ret;
    }

    /**
    * Text Input.
    *
    * Based on ideas found at http://www.voip-info.org/wiki-Asterisk+cmd+DTMFToText
    *
    * Example:
    *                  UC   H     LC   i        ,     SP   h     o        w    SP   a    r        e     SP   y        o        u     ?
    *   $string = '*8'.'44*'.'*5'.'444*'.'00*'.'0*'.'44*'.'666*'.'9*'.'0*'.'2*'.'777*'.'33*'.'0*'.'999*'.'666*'.'88*'.'0000*';
    *
    * @link http://www.voip-info.org/wiki-Asterisk+cmd+DTMFToText
    * @example examples/input.php Get text input from the user and say it back
    *
    * @return string
    */
    function text_input($mode='NUMERIC')
    {
        $alpha = array( 'k0'=>' ', 'k00'=>',', 'k000'=>'.', 'k0000'=>'?', 'k00000'=>'0',
                            'k1'=>'!', 'k11'=>':', 'k111'=>';', 'k1111'=>'#', 'k11111'=>'1',
                            'k2'=>'A', 'k22'=>'B', 'k222'=>'C', 'k2222'=>'2',
                            'k3'=>'D', 'k33'=>'E', 'k333'=>'F', 'k3333'=>'3',
                            'k4'=>'G', 'k44'=>'H', 'k444'=>'I', 'k4444'=>'4',
                            'k5'=>'J', 'k55'=>'K', 'k555'=>'L', 'k5555'=>'5',
                            'k6'=>'M', 'k66'=>'N', 'k666'=>'O', 'k6666'=>'6',
                            'k7'=>'P', 'k77'=>'Q', 'k777'=>'R', 'k7777'=>'S', 'k77777'=>'7',
                            'k8'=>'T', 'k88'=>'U', 'k888'=>'V', 'k8888'=>'8',
                            'k9'=>'W', 'k99'=>'X', 'k999'=>'Y', 'k9999'=>'Z', 'k99999'=>'9');
        $symbol = array('k0'=>'=',
                            'k1'=>'<', 'k11'=>'(', 'k111'=>'[', 'k1111'=>'{', 'k11111'=>'1',
                            'k2'=>'@', 'k22'=>'$', 'k222'=>'&', 'k2222'=>'%', 'k22222'=>'2',
                            'k3'=>'>', 'k33'=>')', 'k333'=>']', 'k3333'=>'}', 'k33333'=>'3',
                            'k4'=>'+', 'k44'=>'-', 'k444'=>'*', 'k4444'=>'/', 'k44444'=>'4',
                            'k5'=>"'", 'k55'=>'`', 'k555'=>'5',
                            'k6'=>'"', 'k66'=>'6',
                            'k7'=>'^', 'k77'=>'7',
                            'k8'=>"\\",'k88'=>'|', 'k888'=>'8',
                            'k9'=>'_', 'k99'=>'~', 'k999'=>'9');
        $text = '';
        do
        {
          $command = false;
          $result = $this->get_data('beep');
          foreach(explode('*', $result['result']) as $code)
          {
            if($command)
            {
                switch($code{0})
                {
                  case '2': $text = substr($text, 0, strlen($text) - 1); break; // backspace
                  case '5': $mode = 'LOWERCASE'; break;
                  case '6': $mode = 'NUMERIC'; break;
                  case '7': $mode = 'SYMBOL'; break;
                  case '8': $mode = 'UPPERCASE'; break;
                  case '9': $text = explode(' ', $text); unset($text[count($text)-1]); $text = join(' ', $text); break; // backspace a word
                }
                $code = substr($code, 1);
                $command = false;
            }
            if($code == '')
                $command = true;
            elseif($mode == 'NUMERIC')
                $text .= $code;
            elseif($mode == 'UPPERCASE' && isset($alpha['k'.$code]))
                $text .= $alpha['k'.$code];
            elseif($mode == 'LOWERCASE' && isset($alpha['k'.$code]))
                $text .= strtolower($alpha['k'.$code]);
            elseif($mode == 'SYMBOL' && isset($symbol['k'.$code]))
                $text .= $symbol['k'.$code];
          }
          $this->say_punctuation($text);
        } while(substr($result['result'], -2) == '**');
        return $text;
    }

    /**
    * Say Puncutation in a string.
    *
    * @param string $text
    * @param string $escape_digits
    * @param integer $frequency
    * @return array, see evaluate for return information.
    */
    function say_punctuation($text, $escape_digits='', $frequency=8000)
    {
        $ret="";
        for($i = 0; $i < strlen($text); $i++)
        {
          switch($text{$i})
          {
            case ' ': $ret .= 'SPACE ';
            case ',': $ret .= 'COMMA '; break;
            case '.': $ret .= 'PERIOD '; break;
            case '?': $ret .= 'QUESTION MARK '; break;
            case '!': $ret .= 'EXPLANATION POINT '; break;
            case ':': $ret .= 'COLON '; break;
            case ';': $ret .= 'SEMICOLON '; break;
            case '#': $ret .= 'POUND '; break;
            case '=': $ret .= 'EQUALS '; break;
            case '<': $ret .= 'LESS THAN '; break;
            case '(': $ret .= 'LEFT PARENTHESIS '; break;
            case '[': $ret .= 'LEFT BRACKET '; break;
            case '{': $ret .= 'LEFT BRACE '; break;
            case '@': $ret .= 'AT '; break;
            case '$': $ret .= 'DOLLAR SIGN '; break;
            case '&': $ret .= 'AMPERSAND '; break;
            case '%': $ret .= 'PERCENT '; break;
            case '>': $ret .= 'GREATER THAN '; break;
            case ')': $ret .= 'RIGHT PARENTHESIS '; break;
            case ']': $ret .= 'RIGHT BRACKET '; break;
            case '}': $ret .= 'RIGHT BRACE '; break;
            case '+': $ret .= 'PLUS '; break;
            case '-': $ret .= 'MINUS '; break;
            case '*': $ret .= 'ASTERISK '; break;
            case '/': $ret .= 'SLASH '; break;
            case "'": $ret .= 'SINGLE QUOTE '; break;
            case '`': $ret .= 'BACK TICK '; break;
            case '"': $ret .= 'QUOTE '; break;
            case '^': $ret .= 'CAROT '; break;
            case "\\": $ret .= 'BACK SLASH '; break;
            case '|': $ret .= 'BAR '; break;
            case '_': $ret .= 'UNDERSCORE '; break;
            case '~': $ret .= 'TILDE '; break;
            default: $ret .= $text{$i} . ' '; break;
          }
        }
        return $this->text2wav($ret, $escape_digits, $frequency);
    }

    /**
    * Create a new AGI_AsteriskManager.
    */
    function &new_AsteriskManager()
    {
<<<<<<< HEAD
        $this->asm = new AGI_AsteriskManager(NULL, $this->config);
        $this->asm->setPagi($this);
        $this->config =& $this->asm->config;
=======
        $this->asm = new AGI_AsteriskManager(NULL, $this->config['asmanager']);
        $this->asm->pagi =& $this;
        $this->config['asmanager'] =& $this->asm->config['asmanager'];
>>>>>>> 006d1439
        return $this->asm;
    }


    // *********************************************************************************************************
    // **                             PRIVATE                                                                                             **
    // *********************************************************************************************************


    /**
    * Evaluate an AGI command.
    *
    * @access private
    * @param string $command
    * @return array ('code'=>$code, 'result'=>$result, 'data'=>$data)
    */
    function evaluate($command)
    {
        $broken = array('code'=>500, 'result'=>-1, 'data'=>'');

        // write command
        if(!@fwrite($this->out, trim($command) . "\n")) return $broken;
        fflush($this->out);

        // Read result.  Occasionally, a command return a string followed by an extra new line.
        // When this happens, our script will ignore the new line, but it will still be in the
        // buffer.  So, if we get a blank line, it is probably the result of a previous
        // command.  We read until we get a valid result or asterisk hangs up.  One offending
        // command is SEND TEXT.
        $count = 0;
        do
        {
          $str = trim(fgets($this->in, 4096));
        } while($str == '' && $count++ < 5);

        if($count >= 5)
        {
    //          $this->conlog("evaluate error on read for $command");
          return $broken;
        }

        // parse result
        $ret['code'] = substr($str, 0, 3);
        $str = trim(substr($str, 3));

        if($str{0} == '-') // we have a multiline response!
        {
          $count = 0;
          $str = substr($str, 1) . "\n";
          $line = fgets($this->in, 4096);
          while(substr($line, 0, 3) != $ret['code'] && $count < 5)
          {
            $str .= $line;
            $line = fgets($this->in, 4096);
            $count = (trim($line) == '') ? $count + 1 : 0;
          }
          if($count >= 5)
          {
    //            $this->conlog("evaluate error on multiline read for $command");
            return $broken;
          }
        }

        $ret['result'] = NULL;
        $ret['data'] = '';
        if($ret['code'] != AGIRES_OK) // some sort of error
        {
          $ret['data'] = $str;
          $this->conlog(print_r($ret, true));
        }
        else // normal AGIRES_OK response
        {
          $parse = explode(' ', trim($str));
          $in_token = false;
          foreach($parse as $token)
          {
            if($in_token) // we previously hit a token starting with ')' but not ending in ')'
            {
                $ret['data'] .= ' ' . trim($token, '() ');
                if($token{strlen($token)-1} == ')') $in_token = false;
            }
            elseif($token{0} == '(')
            {
                if($token{strlen($token)-1} != ')') $in_token = true;
                $ret['data'] .= ' ' . trim($token, '() ');
            }
            elseif(strpos($token, '='))
            {
                $token = explode('=', $token);
                $ret[$token[0]] = $token[1];
            }
            elseif($token != '')
                $ret['data'] .= ' ' . $token;
          }
          $ret['data'] = trim($ret['data']);
        }

        // log some errors
        if($ret['result'] < 0)
          $this->conlog("$command returned {$ret['result']}");

        return $ret;
    }

    /**
    * Log to console if debug mode.
    *
    * @example examples/ping.php Ping an IP address
    *
    * @param string $str
    * @param integer $vbl verbose level
    */
    function conlog($str, $vbl=1)
    {
        static $busy = false;

        if($this->config['phpagi']['debug'] != false)
        {
          if(!$busy) // no conlogs inside conlog!!!
          {
            $busy = true;
            $this->verbose($str, $vbl);
            $busy = false;
          }
        }
    }

    /**
    * Find an execuable in the path.
    *
    * @access private
    * @param string $cmd command to find
    * @param string $checkpath path to check
    * @return string the path to the command
    */
    function which($cmd, $checkpath=NULL)
    {
        if (is_null($checkpath)) {
            $chpath = getenv('PATH');
            if ($chpath === false) {
                $chpath = '/bin:/sbin:/usr/bin:/usr/sbin:/usr/local/bin:/usr/local/sbin:'.
                    '/usr/X11R6/bin:/usr/local/apache/bin:/usr/local/mysql/bin';
            }
        } else {
            $chpath = $checkpath;
        }

        foreach(explode(':', $chpath) as $path)
          if(is_executable("$path/$cmd"))
            return "$path/$cmd";

        return false;
    }

    /**
    * Make a folder recursively.
    *
    * @access private
    * @param string $folder
    * @param integer $perms
    * @return boolean
    */
    function make_folder($folder, $perms=0755)
    {
        $f = explode(DIRECTORY_SEPARATOR, $folder);
        $base = '';
        for($i = 0; $i < count($f); $i++)
        {
          $base .= $f[$i];
          if($f[$i] != '' && !file_exists($base)) {
            if(mkdir($base, $perms)==FALSE){
              return(FALSE);
            }
          }
          $base .= DIRECTORY_SEPARATOR;
        }
        return(TRUE);
    }

}


/**
 * error handler for phpagi.
 *
 * @param integer $level PHP error level
 * @param string $message error message
 * @param string $file path to file
 * @param integer $line line number of error
 * @param array $context variables in the current scope
 */
  function phpagi_error_handler($level, $message, $file, $line, $context)
  {
    if(ini_get('error_reporting') == 0) return; // this happens with an @

    @syslog(LOG_WARNING, $file . '[' . $line . ']: ' . $message);

    global $phpagi_error_handler_email;
    if(function_exists('mail') && !is_null($phpagi_error_handler_email)) // generate email debugging information
    {
        // decode error level
        switch($level)
        {
          case E_WARNING:
          case E_USER_WARNING:
            $level = "Warning";
            break;
          case E_NOTICE:
          case E_USER_NOTICE:
            $level = "Notice";
            break;
          case E_USER_ERROR:
            $level = "Error";
            break;
        }

        // build message
        $basefile = basename($file);
        $subject = "$basefile/$line/$level: $message";
        $message = "$level: $message in $file on line $line\n\n";

        if(function_exists('mysql_errno') && strpos(' '.strtolower($message), 'mysql'))
          $message .= 'MySQL error ' . mysql_errno() . ": " . mysql_error() . "\n\n";

        // figure out who we are
        if(function_exists('socket_create'))
        {
          $addr = NULL;
          $port = 80;
          $socket = @socket_create(AF_INET, SOCK_DGRAM, SOL_UDP);
          @socket_connect($socket, '64.0.0.0', $port);
          @socket_getsockname($socket, $addr, $port);
          @socket_close($socket);
          $message .= "\n\nIP Address: $addr\n";
        }

        // include variables
        $message .= "\n\nContext:\n" . print_r($context, true);
        $message .= "\n\nGLOBALS:\n" . print_r($GLOBALS, true);
        $message .= "\n\nBacktrace:\n" . print_r(debug_backtrace(), true);

        // include code fragment
        if(file_exists($file))
        {
          $message .= "\n\n$file:\n";
          $code = @file($file);
          for($i = max(0, $line - 10); $i < min($line + 10, count($code)); $i++)
            $message .= ($i + 1)."\t$code[$i]";
        }

        // make sure message is fully readable (convert unprintable chars to hex representation)
        $ret = '';
        for($i = 0; $i < strlen($message); $i++)
        {
          $c = ord($message{$i});
          if($c == 10 || $c == 13 || $c == 9)
            $ret .= $message{$i};
          elseif($c < 16)
            $ret .= '\x0' . dechex($c);
          elseif($c < 32 || $c > 127)
            $ret .= '\x' . dechex($c);
          else
            $ret .= $message{$i};
        }
        $message = $ret;

        // send the mail if less than 5 errors
        static $mailcount = 0;
        if($mailcount < 5)
          @mail($phpagi_error_handler_email, $subject, $message);
        $mailcount++;
    }
  }

  $phpagi_error_handler_email = NULL;
<|MERGE_RESOLUTION|>--- conflicted
+++ resolved
@@ -1549,15 +1549,9 @@
     */
     function &new_AsteriskManager()
     {
-<<<<<<< HEAD
-        $this->asm = new AGI_AsteriskManager(NULL, $this->config);
+        $this->asm = new AGI_AsteriskManager(NULL, $this->config['asmanager']);
         $this->asm->setPagi($this);
-        $this->config =& $this->asm->config;
-=======
-        $this->asm = new AGI_AsteriskManager(NULL, $this->config['asmanager']);
-        $this->asm->pagi =& $this;
         $this->config['asmanager'] =& $this->asm->config['asmanager'];
->>>>>>> 006d1439
         return $this->asm;
     }
 
